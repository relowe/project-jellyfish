--- conflicted
+++ resolved
@@ -335,11 +335,7 @@
             left_type = self.analyze_vardef(tree.children[0].as_ref().unwrap())?;
         }
         else {
-<<<<<<< HEAD
             left_type = self.symbol_table.find_symbol(unwrap_id_tree(tree.children[0].as_ref().unwrap()))?;
-=======
-            left_type = self.symbol_table.find_symbol(unwrap_id_tree(tree.children[0].as_ref().unwrap()))??;
->>>>>>> 939c0e10
         }
 
         self.expected_resolve_type = Some(left_type.clone());
