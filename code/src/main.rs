--- conflicted
+++ resolved
@@ -5,9 +5,5 @@
 mod semantic_analyzer;
 
 fn main() {
-<<<<<<< HEAD
-=======
-    // parser::main()
->>>>>>> 4ec2d490
     semantic_analyzer::main()
 }